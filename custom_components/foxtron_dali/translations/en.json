--- conflicted
+++ resolved
@@ -72,12 +72,8 @@
             "invalid_csv_header": "Invalid CSV header. The header must be: dali_address,name,area,unique_id",
             "file_not_found": "File not found. Please check the path and try again.",
             "invalid_file": "The uploaded file is not a valid CSV file.",
-<<<<<<< HEAD
-            "write_failed": "Failed to write to file. Please check the path and try again."
-=======
             "write_failed": "Failed to write to file. Please check the path and try again.",
             "no_config": "No light configuration to backup."
->>>>>>> 3d32c6c8
         }
     }
 }