import asyncio
import logging
from typing import Any, Dict, Optional
import csv

import voluptuous as vol
from homeassistant import config_entries
from homeassistant.const import CONF_HOST, CONF_PORT
from homeassistant.core import callback
from homeassistant.helpers import (
    area_registry as ar,
    config_validation as cv,
    entity_registry as er,
)


from .const import DOMAIN
from .driver import FoxtronDaliDriver, format_button_id, parse_button_id
from .event import (
    DEFAULT_LONG_PRESS_THRESHOLD,
    DEFAULT_LONG_PRESS_REPEAT,
    DEFAULT_MULTI_PRESS_WINDOW,
)

_LOGGER = logging.getLogger(__name__)


@config_entries.HANDLERS.register(DOMAIN)
class FoxtronDaliConfigFlow(config_entries.ConfigFlow):
    """Handle a config flow for Foxtron DALI."""

    VERSION = 1

    @staticmethod
    @callback
    def async_get_options_flow(
        config_entry: config_entries.ConfigEntry,
    ) -> "FoxtronDaliOptionsFlowHandler":
        """Get the options flow for this handler."""
        return FoxtronDaliOptionsFlowHandler(config_entry)

    async def async_step_user(self, user_input: Optional[Dict[str, Any]] = None):
        """Handle the initial step."""
        errors = {}
        if user_input is not None:
            await self.async_set_unique_id(
                f"{user_input[CONF_HOST]}:{user_input[CONF_PORT]}"
            )
            self._abort_if_unique_id_configured()

            # Test the connection
            try:
                driver = FoxtronDaliDriver(
                    host=user_input[CONF_HOST], port=user_input[CONF_PORT]
                )
                await driver.connect()
                firmware_version = await driver.query_firmware_version()
                if firmware_version is None:
                    raise ConnectionError("Could not retrieve firmware version")

                _LOGGER.info(
                    f"Successfully connected to Foxtron gateway with firmware {firmware_version}"
                )
                await driver.disconnect()

                return self.async_create_entry(
                    title=f"DALI Bus ({user_input[CONF_HOST]}:{user_input[CONF_PORT]})",
                    data=user_input,
                )
            except (asyncio.TimeoutError, ConnectionRefusedError, ConnectionError):
                errors["base"] = "cannot_connect"
            except Exception:  # pylint: disable=broad-except
                _LOGGER.exception("Unexpected exception")
                errors["base"] = "unknown"

        data_schema = vol.Schema(
            {
                vol.Required(CONF_HOST): str,
                vol.Required(CONF_PORT, default=23): int,
            }
        )

        return self.async_show_form(
            step_id="user", data_schema=data_schema, errors=errors
        )


class FoxtronDaliOptionsFlowHandler(config_entries.OptionsFlowWithReload):
    """Handle an options flow for Foxtron DALI."""

    def __init__(self, config_entry: config_entries.ConfigEntry) -> None:
        """Initialize options flow."""
        self.config_entry = config_entry
        # Use a dictionary for the discovered buttons { "addr_str": "name_str" }
        self.discovered_buttons: Dict[str, str] = {}

    async def async_step_init(self, user_input: Optional[Dict[str, Any]] = None):
        """Manage the options."""
        # The user sees this menu first when they click "CONFIGURE"
        return self.async_show_menu(
            step_id="init",
            menu_options=[
                "discover_buttons",
                "set_fade_time",
                "set_event_timing",
                "upload_config",
                "backup_config",
            ],
        )

    async def async_step_upload_config(
        self, user_input: Optional[Dict[str, Any]] = None
    ):
        """Handle the upload of the light configuration file."""
        errors = {}
        if user_input is not None:
            file_path = user_input["file_path"]
            try:
                with open(file_path, "r") as f:
                    reader = csv.reader(f)
                    header = next(reader)
                    if header != ["dali_address", "name", "area", "unique_id"]:
                        errors["base"] = "invalid_csv_header"
                    else:
                        light_config = {}
                        entity_reg = er.async_get(self.hass)
                        area_reg = ar.async_get(self.hass)
                        for row in reader:
                            address = int(row[0])
                            name = row[1]
                            area = row[2]
                            unique_id = row[3]
                            light_config[address] = {
                                "name": name,
                                "area": area,
                                "unique_id": unique_id,
                            }
                            entity_id = entity_reg.async_get_entity_id(
                                "light", DOMAIN, unique_id
                            )
                            if entity_id:
                                area_obj = area_reg.async_get_area_by_name(area)
                                if area and not area_obj:
                                    area_obj = area_reg.async_get_or_create(area)
                                area_id = area_obj.id if area_obj else None
                                entity_reg.async_update_entity(
                                    entity_id,
                                    name=name,
                                    area_id=area_id,
                                )

                        new_options = self.config_entry.options.copy()
                        new_options["light_config"] = light_config
                        return self.async_create_entry(title="", data=new_options)

            except FileNotFoundError:
                errors["base"] = "file_not_found"
            except Exception as e:
                _LOGGER.error(f"Error processing config file: {e}")
                errors["base"] = "invalid_file"

        return self.async_show_form(
            step_id="upload_config",
            data_schema=vol.Schema(
                {
                    vol.Required(
                        "file_path",
                        default=self.hass.config.path("light_config.csv"),
                    ): str,
                }
            ),
            errors=errors,
        )

    async def async_step_backup_config(
        self, user_input: Optional[Dict[str, Any]] = None
    ):
        """Handle backing up the light configuration to a file."""
        errors = {}
        if user_input is not None:
            file_path = user_input["file_path"]
            light_config = self.config_entry.options.get("light_config", {})
            driver: Optional[FoxtronDaliDriver] = self.hass.data.get(DOMAIN, {}).get(
                self.config_entry.entry_id
            )
            try:
                discovered_addresses = await driver.scan_for_devices() if driver else []
                all_addresses = sorted(
                    set(discovered_addresses) | set(light_config.keys())
                )
                if not all_addresses:
                    errors["base"] = "no_config"
                else:
                    entity_reg = er.async_get(self.hass)
                    area_reg = ar.async_get(self.hass)
                    with open(file_path, "w", newline="") as f:
                        writer = csv.writer(f)
                        writer.writerow(["dali_address", "name", "area", "unique_id"])
                        for address in all_addresses:
                            cfg = light_config.get(address, {})
                            unique_id = cfg.get(
                                "unique_id", f"{self.config_entry.entry_id}_{address}"
                            )
                            entity_id = entity_reg.async_get_entity_id(
                                "light", DOMAIN, unique_id
                            )
                            name = cfg.get("name", f"DALI Light {address}")
                            area_name = cfg.get("area", "")
                            if entity_id:
                                entry = entity_reg.async_get(entity_id)
                                if entry:
                                    if entry.area_id:
                                        area = area_reg.async_get_area(entry.area_id)
                                        if area:
                                            area_name = area.name
<<<<<<< HEAD
                                    state = self.hass.states.get(entity_id)
                                    if state:
                                        name = state.name
                                    elif entry.name:
                                        name = entry.name
=======
                                state = self.hass.states.get(entity_id)
                                if state:
                                    name = state.name
>>>>>>> 8f621602
                            writer.writerow([address, name, area_name, unique_id])
                    return self.async_create_entry(
                        title="", data=self.config_entry.options
                    )
            except OSError as err:
                _LOGGER.error("Error writing backup file: %s", err)
                errors["base"] = "write_failed"

        return self.async_show_form(
            step_id="backup_config",
            data_schema=vol.Schema(
                {
                    vol.Required(
                        "file_path",
                        default=self.hass.config.path("light_backup.csv"),
                    ): str
                }
            ),
            errors=errors,
        )

    async def async_step_set_event_timing(
        self, user_input: Optional[Dict[str, Any]] = None
    ):
        """Handle configuration of button event timing."""
        if user_input is not None:
            new_options = self.config_entry.options.copy()
            new_options["long_press_threshold"] = user_input["long_press_threshold"]
            new_options["long_press_repeat"] = user_input["long_press_repeat"]
            new_options["multi_press_window"] = user_input["multi_press_window"]
            return self.async_create_entry(title="", data=new_options)

        return self.async_show_form(
            step_id="set_event_timing",
            data_schema=vol.Schema(
                {
                    vol.Required(
                        "long_press_threshold",
                        default=self.config_entry.options.get(
                            "long_press_threshold", DEFAULT_LONG_PRESS_THRESHOLD
                        ),
                    ): vol.Coerce(float),
                    vol.Required(
                        "long_press_repeat",
                        default=self.config_entry.options.get(
                            "long_press_repeat", DEFAULT_LONG_PRESS_REPEAT
                        ),
                    ): vol.Coerce(float),
                    vol.Required(
                        "multi_press_window",
                        default=self.config_entry.options.get(
                            "multi_press_window", DEFAULT_MULTI_PRESS_WINDOW
                        ),
                    ): vol.Coerce(float),
                }
            ),
        )

    async def async_step_discover_buttons(
        self, user_input: Optional[Dict[str, Any]] = None
    ):
        """Handle the button discovery and adoption step."""
        driver: FoxtronDaliDriver = self.hass.data[DOMAIN][self.config_entry.entry_id]

        # No active scan is performed here. Buttons are discovered passively
        # when they send DALI-2 input events. Users should press the buttons
        # they wish to add before refreshing this form.

        # This block runs when the user clicks SUBMIT on the form
        if user_input is not None:
            # Get the list of buttons already in the config
            existing_buttons = [
                btn if isinstance(btn, str) else format_button_id(*btn)
                for btn in self.config_entry.options.get("buttons", [])
            ]

            # Get the list of newly selected buttons from the form
            selected_buttons = user_input.get("buttons", [])

            # Combine the old and new lists and remove any duplicates
            all_buttons = sorted(set(existing_buttons + selected_buttons))

            # Tell the driver that these buttons are now known
            for button_id in selected_buttons:
                driver.add_known_button(button_id)

            # Clear the driver's cache of newly discovered buttons
            driver.clear_newly_discovered_buttons()

            # Create a new options dictionary with the updated button list
            new_options = self.config_entry.options.copy()
            new_options["buttons"] = all_buttons

            # Save the updated options to the config entry
            return self.async_create_entry(title="", data=new_options)

        # This block runs when the form is first shown
        # Get the list of buttons the driver has seen but are not yet configured
        newly_discovered = driver.get_newly_discovered_buttons()

        # Format them for the multi-select list: { "addr-inst": "Button Name" }
        self.discovered_buttons = {
            btn_id: f"DALI Button {addr} (inst {inst})"
            for btn_id in newly_discovered
            for addr, inst in [parse_button_id(btn_id)]
        }

        # If no new buttons have been seen, show an informational message.
        if not self.discovered_buttons:
            return self.async_show_form(
                step_id="discover_buttons",
                # An empty schema will just show the description and a submit button.
                data_schema=vol.Schema({}),
            )

        # If new buttons are found, show the form with the list of buttons.
        return self.async_show_form(
            step_id="discover_buttons",
            data_schema=vol.Schema(
                {
                    # Create a multi-select box. Default to nothing selected.
                    vol.Optional(
                        "buttons",
                        default=[],
                    ): cv.multi_select(self.discovered_buttons),
                }
            ),
        )

    async def async_step_set_fade_time(
        self, user_input: Optional[Dict[str, Any]] = None
    ):
        """Handle the fade time setting step."""
        if user_input is not None:
            # Get all current options and update the fade_time
            new_options = self.config_entry.options.copy()
            new_options["fade_time"] = user_input["fade_time"]
            return self.async_create_entry(title="", data=new_options)

        return self.async_show_form(
            step_id="set_fade_time",
            data_schema=vol.Schema(
                {
                    vol.Required(
                        "fade_time",
                        default=self.config_entry.options.get("fade_time", 0),
                    ): vol.All(vol.Coerce(int), vol.Range(min=0, max=15)),
                }
            ),
        )<|MERGE_RESOLUTION|>--- conflicted
+++ resolved
@@ -213,17 +213,13 @@
                                         area = area_reg.async_get_area(entry.area_id)
                                         if area:
                                             area_name = area.name
-<<<<<<< HEAD
+
                                     state = self.hass.states.get(entity_id)
                                     if state:
                                         name = state.name
                                     elif entry.name:
                                         name = entry.name
-=======
-                                state = self.hass.states.get(entity_id)
-                                if state:
-                                    name = state.name
->>>>>>> 8f621602
+
                             writer.writerow([address, name, area_name, unique_id])
                     return self.async_create_entry(
                         title="", data=self.config_entry.options
