--- conflicted
+++ resolved
@@ -60,11 +60,8 @@
     def __init__(self):
         self.updated: list[tuple[object, dict]] = []
 
-<<<<<<< HEAD
+
     def async_update_entry(self, entry, options=None):
-=======
-    async def async_update_entry(self, entry, options=None):
->>>>>>> 297347e7
         entry.options = options or {}
         self.updated.append((entry, entry.options))
 
