--- conflicted
+++ resolved
@@ -149,34 +149,6 @@
 
 
 @pytest.mark.asyncio
-<<<<<<< HEAD
-async def test_backup_config_empty(hass, tmp_path):
-    """Test backup handles missing light configuration."""
-    backup_path = tmp_path / "backup.csv"
-    entry = MockConfigEntry(domain=DOMAIN, data={}, options={})
-    entry.add_to_hass(hass)
-    driver = AsyncMock()
-    driver.scan_for_devices.return_value = [1]
-    hass.data.setdefault(DOMAIN, {})[entry.entry_id] = driver
-    flow = config_flow.FoxtronDaliOptionsFlowHandler(entry)
-    flow.hass = hass
-
-    result = await flow.async_step_backup_config(
-        user_input={"file_path": str(backup_path)}
-    )
-
-    assert result["type"] == FlowResultType.CREATE_ENTRY
-    assert result["data"] == {}
-    lines = backup_path.read_text().splitlines()
-    assert lines == [
-        "dali_address,name,area,unique_id",
-        f"1,DALI Light 1,,{entry.entry_id}_1",
-    ]
-
-
-@pytest.mark.asyncio
-=======
->>>>>>> 3d32c6c8
 async def test_discover_buttons_merges_options(hass):
     """Test discovered buttons are merged into options."""
     entry = MockConfigEntry(domain=DOMAIN, data={}, options={"buttons": ["1-1"]})
