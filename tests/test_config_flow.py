--- conflicted
+++ resolved
@@ -297,11 +297,6 @@
             "name": "Light",
             "area": "Room",
             "unique_id": "uid1",
-<<<<<<< HEAD
-=======
-            "hidden_by": None,
-            "disabled_by": None,
->>>>>>> 46121546
         }
     }
 
